--- conflicted
+++ resolved
@@ -1856,21 +1856,16 @@
   def __init__(self, primitive_types):
     assert "?" not in primitive_types, "Cannot override ANY_TYPE name"
     assert "v" not in primitive_types, "Cannot override EVENT_TYPE name"
-<<<<<<< HEAD
     self._types = {}
 
     for primitive_type in primitive_types:
         if isinstance(primitive_type, str):
-            self._types[primitive_type] = BasicType(primitive_type)
+            self._types[primitive_type] = BasicType(name=primitive_type,
+                                                    parent=ENTITY_TYPE)
         else:
             assert isinstance(primitive_type, BasicType)
             self._types[primitive_type.name] = primitive_type
 
-=======
-    self._types = {primitive_type_name: BasicType(name=primitive_type_name,
-                                                  parent=ENTITY_TYPE)
-                   for primitive_type_name in primitive_types}
->>>>>>> 4f13e3ee
     self._types["?"] = self.ANY_TYPE
     self._types["v"] = self.EVENT_TYPE
 
@@ -2167,12 +2162,8 @@
     self.variable_weight = variable_weight
 
     self.add_functions(functions)
-<<<<<<< HEAD
     self.constant_system = ConstantSystem(constants)
-=======
-    self.add_constants(constants)
-
->>>>>>> 4f13e3ee
+
     self._prepare()
 
   @property
