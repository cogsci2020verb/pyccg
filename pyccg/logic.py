--- conflicted
+++ resolved
@@ -2654,10 +2654,7 @@
 
   def _make_nltk_type_signature(self):
     signature = {fn.name: fn.type for fn in self.functions}
-<<<<<<< HEAD
     # NB(Jiayuan):: add the types of the constants.
-=======
->>>>>>> d4e8112d
     signature.update({const.name: const.type for const in self.constants})
     return signature
 
@@ -2761,24 +2758,4 @@
   else:
     semantics = core
 
-<<<<<<< HEAD
   return LambdaExpression(var, semantics)
-
-def compute_function_semantics(function, argument):
-  return ApplicationExpression(function, argument).simplify()
-
-def compute_composition_semantics(function, argument):
-  assert isinstance(argument, LambdaExpression), "`" + str(argument) + "` must be a lambda expression"
-  return LambdaExpression(argument.variable, ApplicationExpression(function, argument.term).simplify())
-
-def compute_substitution_semantics(function, argument):
-  assert isinstance(function, LambdaExpression) and isinstance(function.term, LambdaExpression), "`" + str(function) + "` must be a lambda expression with 2 arguments"
-  assert isinstance(argument, LambdaExpression), "`" + str(argument) + "` must be a lambda expression"
-
-  new_argument = ApplicationExpression(argument, VariableExpression(function.variable)).simplify()
-  new_term = ApplicationExpression(function.term, new_argument).simplify()
-
-  return LambdaExpression(function.variable, new_term)
-=======
-  return LambdaExpression(var, semantics)
->>>>>>> d4e8112d
